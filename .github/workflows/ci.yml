name: Continous Integration

on:
  push:
    paths:
      - '**.py'
      - 'requirements.txt'
  pull_request:
    paths:
      - '**.py'
      - 'requirements.txt'

jobs:
  ci-job:
<<<<<<< HEAD
    runs-on: ubuntu-22.04
=======
    runs-on: ubuntu-latest
>>>>>>> 30c39861
    strategy:
      matrix:
        #TODO: pypy3 has problems compiling lxml
        python-version: [ '3.9', '3.10']
    name: CI job (python ${{ matrix.python-version }})

<<<<<<< HEAD
    #services:
    #  postgres:
    #    image: postgres:12.0-alpine
    #    env:
    #      POSTGRES_USER: wger
    #      POSTGRES_PASSWORD: wger
    #      POSTGRES_DB: wger
    #    ports:
    #      - 5432:5432
    #    options: --health-cmd pg_isready --health-interval 10s --health-timeout 5s --health-retries 5
=======
    services:
      postgres:
        image: postgres:12-alpine
        env:
          POSTGRES_USER: wger
          POSTGRES_PASSWORD: wger
          POSTGRES_DB: wger
        ports:
          - 5432:5432
        # needed because the postgres container does not provide a health check
        options: --health-cmd pg_isready --health-interval 10s --health-timeout 5s --health-retries 5
>>>>>>> 30c39861


    steps:
      - uses: actions/checkout@v3

      - name: Cache dependencies
        uses: actions/cache@v3.0.6
        with:
          path: ~/.cache/pip
          key: ${{ runner.os }}-pip-${{ hashFiles('requirements.txt') }}
          restore-keys: |
            ${{ runner.os }}-pip-

      - name: Set up Python ${{ matrix.python-version }}
        uses: actions/setup-python@v4
        with:
          python-version: ${{ matrix.python-version }}

      - name: Display Python version
        run: python -c "import sys; print(sys.version)"

      - name: Install dependencies
        run: |
          python -m pip install --upgrade pip
          pip install wheel coverage
          pip install -r requirements_prod.txt
          pip3 install -e .

      # Only run the tests with coverage for one version of python
      #           wger create-settings --database-type postgresql
      - name: Test the application with coverage
        run: |
          wger create-settings
          coverage run --source='.' ./manage.py test
          coverage lcov
        if: matrix.python-version == 3.10

      - name: Test the application
        run: |
          wger create-settings
          python manage.py test
        if: matrix.python-version != 3.10
<<<<<<< HEAD
=======

      # - name: Test the application (Sqlite)
      #  run: |
      #    wger create-settings
      #    coverage run --source='.' ./manage.py test
      #    coverage html --directory coverage-sqlite
      #    coverage report
>>>>>>> 30c39861

      - name: Coveralls
        uses: coverallsapp/github-action@master
        with:
          github-token: ${{ secrets.GITHUB_TOKEN }}
          path-to-lcov: coverage.lcov
        if: matrix.python-version == 3.10<|MERGE_RESOLUTION|>--- conflicted
+++ resolved
@@ -12,21 +12,16 @@
 
 jobs:
   ci-job:
-<<<<<<< HEAD
-    runs-on: ubuntu-22.04
-=======
     runs-on: ubuntu-latest
->>>>>>> 30c39861
     strategy:
       matrix:
         #TODO: pypy3 has problems compiling lxml
         python-version: [ '3.9', '3.10']
     name: CI job (python ${{ matrix.python-version }})
 
-<<<<<<< HEAD
     #services:
     #  postgres:
-    #    image: postgres:12.0-alpine
+    #    image: postgres:12-alpine
     #    env:
     #      POSTGRES_USER: wger
     #      POSTGRES_PASSWORD: wger
@@ -34,19 +29,6 @@
     #    ports:
     #      - 5432:5432
     #    options: --health-cmd pg_isready --health-interval 10s --health-timeout 5s --health-retries 5
-=======
-    services:
-      postgres:
-        image: postgres:12-alpine
-        env:
-          POSTGRES_USER: wger
-          POSTGRES_PASSWORD: wger
-          POSTGRES_DB: wger
-        ports:
-          - 5432:5432
-        # needed because the postgres container does not provide a health check
-        options: --health-cmd pg_isready --health-interval 10s --health-timeout 5s --health-retries 5
->>>>>>> 30c39861
 
 
     steps:
@@ -76,7 +58,6 @@
           pip3 install -e .
 
       # Only run the tests with coverage for one version of python
-      #           wger create-settings --database-type postgresql
       - name: Test the application with coverage
         run: |
           wger create-settings
@@ -89,20 +70,11 @@
           wger create-settings
           python manage.py test
         if: matrix.python-version != 3.10
-<<<<<<< HEAD
-=======
 
-      # - name: Test the application (Sqlite)
-      #  run: |
-      #    wger create-settings
-      #    coverage run --source='.' ./manage.py test
-      #    coverage html --directory coverage-sqlite
-      #    coverage report
->>>>>>> 30c39861
 
       - name: Coveralls
         uses: coverallsapp/github-action@master
         with:
           github-token: ${{ secrets.GITHUB_TOKEN }}
           path-to-lcov: coverage.lcov
-        if: matrix.python-version == 3.10+        if: matrix.python-version == 3.10
