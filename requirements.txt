#
# Common requirements for wger
#

# Application
<<<<<<< HEAD
bleach[css]~=5.0
crispy-bootstrap5==0.7
django-bootstrap-breadcrumbs~=0.9
=======
bleach[css]~=6.0

# this is a fork of django-bootstrap-breadcrumbs
# we might need to think about migrating away from this completely
django-bootstrap-breadcrumbs2==1.0.0
>>>>>>> d844c1bc
django-formtools~=2.4
django-recaptcha~=3.0.0
Django==4.1.5
django-activity-stream==1.4.2
django-axes==5.40.1
django-crispy-forms~=1.14
django-simple-history~=3.2
django-email-verification~=0.3.1
django_compressor~=4.3
django_extensions~=3.2
django-storages~=1.13
django-environ==0.9.0
easy-thumbnails==2.8.5
fontawesomefree~=6.3.0
icalendar==4.1.0
invoke==2.0.0
pillow==9.4.0
reportlab==3.6.12
requests==2.28.2
tzdata==2022.7



# AWS
#boto3

# REST API
django-cors-headers==3.13.0
django-filter==22.1
djangorestframework~=3.14
djangorestframework-simplejwt[crypto]==5.2.2

# Not used anymore, but needed because some modules are imported in DB migration
# files
django-sortedm2m~=3.1<|MERGE_RESOLUTION|>--- conflicted
+++ resolved
@@ -3,17 +3,12 @@
 #
 
 # Application
-<<<<<<< HEAD
 bleach[css]~=5.0
 crispy-bootstrap5==0.7
-django-bootstrap-breadcrumbs~=0.9
-=======
-bleach[css]~=6.0
 
 # this is a fork of django-bootstrap-breadcrumbs
 # we might need to think about migrating away from this completely
 django-bootstrap-breadcrumbs2==1.0.0
->>>>>>> d844c1bc
 django-formtools~=2.4
 django-recaptcha~=3.0.0
 Django==4.1.5
@@ -36,7 +31,6 @@
 tzdata==2022.7
 
 
-
 # AWS
 #boto3
 
