# -*- coding: utf-8 -*-

# This file is part of wger Workout Manager.
#
# wger Workout Manager is free software: you can redistribute it and/or modify
# it under the terms of the GNU Affero General Public License as published by
# the Free Software Foundation, either version 3 of the License, or
# (at your option) any later version.
#
# wger Workout Manager is distributed in the hope that it will be useful,
# but WITHOUT ANY WARRANTY; without even the implied warranty of
# MERCHANTABILITY or FITNESS FOR A PARTICULAR PURPOSE.  See the
# GNU General Public License for more details.
#
# You should have received a copy of the GNU Affero General Public License

# Standard Library
import logging

# Django
from django.contrib.auth.mixins import (
    LoginRequiredMixin,
    PermissionRequiredMixin
)
from django.http import HttpResponseForbidden
from django.urls import reverse
from django.utils.translation import ugettext_lazy
from django.views.generic import UpdateView

# wger
from wger.gym.models import GymUserConfig
from wger.utils.generic_views import WgerFormMixin


logger = logging.getLogger(__name__)


class ConfigUpdateView(WgerFormMixin, LoginRequiredMixin, PermissionRequiredMixin, UpdateView):
    """
    View to update an existing user gym configuration
    """

    model = GymUserConfig
    fields = '__all__'
    permission_required = 'gym.change_gymuserconfig'
    title = ugettext_lazy('Configuration')

    def dispatch(self, request, *args, **kwargs):
        """
        Only managers for this gym can edit the user settings
        """

        if not request.user.is_authenticated:
            return HttpResponseForbidden()

        config = self.get_object()
        gym_id = request.user.userprofile.gym_id
        if gym_id != config.gym.pk:
            return HttpResponseForbidden()
        return super(ConfigUpdateView, self).dispatch(request, *args, **kwargs)

    def get_success_url(self):
        """
        Return to the gym user overview
<<<<<<< HEAD
        '''
        return reverse('gym:gym:user-list', kwargs={'pk': self.object.gym.pk})
=======
        """
        return reverse('gym:gym:user-list', kwargs={'pk': self.object.gym.pk})

    def get_context_data(self, **kwargs):
        """
        Send some additional data to the template
        """
        context = super(ConfigUpdateView, self).get_context_data(**kwargs)
        context['form_action'] = reverse('gym:user_config:edit', kwargs={'pk': self.object.id})
        context['title'] = _('Configuration')
        return context
>>>>>>> 319e2633
<|MERGE_RESOLUTION|>--- conflicted
+++ resolved
@@ -62,19 +62,5 @@
     def get_success_url(self):
         """
         Return to the gym user overview
-<<<<<<< HEAD
-        '''
-        return reverse('gym:gym:user-list', kwargs={'pk': self.object.gym.pk})
-=======
         """
-        return reverse('gym:gym:user-list', kwargs={'pk': self.object.gym.pk})
-
-    def get_context_data(self, **kwargs):
-        """
-        Send some additional data to the template
-        """
-        context = super(ConfigUpdateView, self).get_context_data(**kwargs)
-        context['form_action'] = reverse('gym:user_config:edit', kwargs={'pk': self.object.id})
-        context['title'] = _('Configuration')
-        return context
->>>>>>> 319e2633
+        return reverse('gym:gym:user-list', kwargs={'pk': self.object.gym.pk})