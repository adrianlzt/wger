--- conflicted
+++ resolved
@@ -25,7 +25,6 @@
 from wger.manager.tests.testcase import WorkoutManagerAddTestCase
 
 
-<<<<<<< HEAD
 class MealRepresentationTestCase(WorkoutManagerTestCase):
     '''
     Test the representation of a model
@@ -36,7 +35,8 @@
         Test that the representation of an object is correct
         '''
         self.assertEqual("{0}".format(WeightEntry.objects.get(pk=1)), '2012-10-01: 77.00 kg')
-=======
+
+
 class WeightEntryAccessTestCase(WorkoutManagerTestCase):
     '''
     Test accessing the weight overview page
@@ -77,7 +77,6 @@
         self.user_logout()
         response = self.client.get(url)
         self.assertEqual(response.status_code, 404)
->>>>>>> e56c9c6b
 
 
 class AddWeightEntryTestCase(WorkoutManagerAddTestCase):
