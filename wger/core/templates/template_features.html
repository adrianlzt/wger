--- conflicted
+++ resolved
@@ -18,10 +18,11 @@
 
 
 {% load i18n static compress wger_extras %}
-<html lang="{{ language.short_name }}">
+<html lang="{{language.short_name}}">
 <head>
-    <meta http-equiv="Content-Type" content="text/html; charset=utf-8"/>
+    <meta http-equiv="Content-Type" content="text/html; charset=utf-8" />
     <meta charset="utf-8">
+    <meta name="author" content="Roland Geider">
     <meta name="viewport" content="width=device-width, initial-scale=1">
 
 
@@ -36,33 +37,26 @@
 
     <!-- twitter cards -->
     {% block twittercard %}
-        {% if twitter %}
-            <meta content="summary" name="twitter:card">
-            <meta content="@{{ twitter }}" name="twitter:site">
-        {% endif %}
+    {% if twitter %}
+        <meta content="summary" name="twitter:card">
+        <meta content="@{{ twitter }}" name="twitter:site">
+    {% endif %}
     {% endblock %}
 
 
     {% compress css %}
-<<<<<<< HEAD
-        <link rel="stylesheet" type="text/css" href="{% static 'yarn/bootstrap/dist/css/bootstrap.min.css' %}">
-        <link rel="stylesheet" type="text/css" href="{% static 'yarn/components-font-awesome/css/all.css' %}">
-        <link rel="stylesheet" type="text/css" href="{% static 'css/agency.css' %}">
-        <link rel="stylesheet" type="text/css" href="{% static 'yarn/shariff/dist/shariff.min.css' %}">
-=======
     <link rel="stylesheet" type="text/css" href="{% static 'yarn/bootstrap/dist/css/bootstrap.min.css' %}">
     <link rel="stylesheet" type="text/css" href="{% static 'yarn/components-font-awesome/css/all.css' %}">
     <link rel="stylesheet" type="text/css" href="{% static 'css/agency.css' %}">
     <link rel="stylesheet" type="text/css" href="{% static 'css/style.css' %}">
     <link rel="stylesheet" type="text/css" href="{% static 'yarn/shariff/dist/shariff.min.css' %}">
->>>>>>> 9bef245b
     {% endcompress %}
 
     <link rel="icon" href="{% static 'images/favicon.png' %}" type="image/png">
 
     {% compress js %}
-        <script src="{% static 'yarn/jquery/dist/jquery.js' %}"></script>
-        <script src="{% static 'yarn/bootstrap/dist/js/bootstrap.min.js' %}"></script>
+    <script src="{% static 'yarn/jquery/dist/jquery.js' %}"></script>
+    <script src="{% static 'yarn/bootstrap/dist/js/bootstrap.min.js' %}"></script>
     {% endcompress %}
 
     <title>wger Workout Manager - {% translate "Features" %}</title>
@@ -71,12 +65,13 @@
 <body id="page-top" class="index">
 
 {% if user.is_authenticated %}
-    {% include 'navigation.html' %}
-{% endif %}
+{% include 'navigation.html' %}
+{% endif  %}
 
-{% block template %}{% endblock %}
-<div id="current-url" data-current-url="{{ request_full_path }}"></div>
-<div id="current-language" data-current-language="{{ language.short_name }}"></div>
+    {% block template %}{% endblock %}
+    <div id="current-url" data-current-url="{{request_full_path}}"></div>
+    <div id="current-language" data-current-language="{{language.short_name}}"></div>
+
 
 
 <footer class="bg-darkest-gray">
@@ -109,11 +104,11 @@
                     <li class="list-inline-item">
                         {% if show_shariff %}
                             {% include 'misc/fragments/shariff_modal.html' %}
-                            <a data-bs-toggle="modal" href="#shariffModal" title="Share">
+                            <a data-toggle="modal" href="#shariffModal" title="Share">
                                 <span class="{% fa_class 'share-alt' %}"></span>
                             </a>
                             <div class="clearfix"></div>
-                        {% endif %}
+                      {% endif %}
                     </li>
                 </ul>
             </div>
@@ -124,8 +119,7 @@
                     </li>
 
                     <li class="list-inline-item">
-                        <a href="{% url 'software:tos' %}"
-                           class="text-muted small">{% translate "Terms of service" %}</a>
+                        <a href="{% url 'software:tos' %}" class="text-muted small">{% translate "Terms of service" %}</a>
                     </li>
                 </ul>
             </div>
