--- conflicted
+++ resolved
@@ -1,11 +1,7 @@
 {% load i18n wger_extras %}
-<<<<<<< HEAD
-=======
 <style>
   .shariff li { overflow: visible; }
 </style>
-
->>>>>>> ca744767
 <div class="modal fade" id="shariffModal">
     <div class="modal-dialog">
         <div class="modal-content">
