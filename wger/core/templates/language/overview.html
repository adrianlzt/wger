--- conflicted
+++ resolved
@@ -7,16 +7,9 @@
 {% block content %}
     <div class="list-group">
         {% for language in language_list %}
-<<<<<<< HEAD
             <a href="{% url 'core:language:view' language.id %}" class="list-group-item list-group-item-action">
                 <span class="glyphicon glyphicon-chevron-right float-end"></span>
-                {% with 'images/icons/flag-'|add:language.short_name|add:'.svg' as flagname %}
-                <img src="{% static flagname %}"
-=======
-            <a href="{% url 'core:language:view' language.id %}" class="list-group-item">
-                <span class="glyphicon glyphicon-chevron-right float-right"></span>
                 <img src="{% static language.static_path %}"
->>>>>>> d844c1bc
                      width="18"
                      alt="{% translate language.full_name %}"
                      title="{% translate language.full_name %}">
