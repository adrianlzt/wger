# -*- coding: utf-8 -*-

# This file is part of wger Workout Manager.
#
# wger Workout Manager is free software: you can redistribute it and/or modify
# it under the terms of the GNU Affero General Public License as published by
# the Free Software Foundation, either version 3 of the License, or
# (at your option) any later version.
#
# wger Workout Manager is distributed in the hope that it will be useful,
# but WITHOUT ANY WARRANTY; without even the implied warranty of
# MERCHANTABILITY or FITNESS FOR A PARTICULAR PURPOSE.  See the
# GNU General Public License for more details.
# You should have received a copy of the GNU Affero General Public License

# Standard Library
import logging
import uuid

# Django
from django.conf import settings
from django.contrib import messages
from django.contrib.auth.decorators import permission_required
from django.contrib.auth.mixins import (
    LoginRequiredMixin,
    PermissionRequiredMixin
)
from django.core import mail
from django.core.exceptions import ValidationError
from django.forms import (
    CharField,
    CheckboxSelectMultiple,
    ModelChoiceField,
    ModelForm,
    ModelMultipleChoiceField,
    Select,
    Textarea
)
from django.http import (
    HttpResponseForbidden,
    HttpResponseRedirect
)
from django.shortcuts import (
    get_object_or_404,
    render
)
from django.template.loader import render_to_string
from django.urls import (
    reverse,
    reverse_lazy
)
from django.utils.cache import patch_vary_headers
from django.utils.translation import (
    ugettext as _,
    ugettext_lazy
)
from django.views.generic import (
    CreateView,
    DeleteView,
    ListView,
    UpdateView
)

# Third Party
from crispy_forms.layout import (
    Column,
    Layout,
    Row
)

# wger
from wger.config.models import LanguageConfig
from wger.exercises.models import (
    Equipment,
    Exercise,
    ExerciseBase,
    ExerciseCategory,
    Muscle
)
from wger.manager.models import WorkoutLog
from wger.utils.constants import MIN_EDIT_DISTANCE_THRESHOLD
from wger.utils.generic_views import (
    WgerDeleteMixin,
    WgerFormMixin
)
from wger.utils.helpers import levenshtein
from wger.utils.language import (
    load_item_languages,
    load_language
)
from wger.utils.widgets import TranslatedSelectMultiple
from wger.weight.helpers import process_log_entries


logger = logging.getLogger(__name__)


class ExerciseListView(ListView):
    """
    Generic view to list all exercises
    """

    model = Exercise
    template_name = 'exercise/overview.html'
    context_object_name = 'exercises'

    def get(self, request, *args, **kwargs):
        response = super(ListView, self).get(request, *args, **kwargs)
        patch_vary_headers(response, ['User-Agent'])
        return response

    def get_queryset(self):
        """
        Filter to only active exercises in the configured languages
        """
        languages = load_item_languages(LanguageConfig.SHOW_ITEM_EXERCISES)
        return Exercise.objects.accepted() \
            .filter(language__in=languages) \
            .order_by('exercise_base__category__id') \
            .select_related()

    def get_context_data(self, **kwargs):
        """
        Pass additional data to the template
        """
        context = super(ExerciseListView, self).get_context_data(**kwargs)
        context['show_shariff'] = True
        return context


def view(request, id, slug=None):
    """
    Detail view for an exercise
    """

    template_data = {}
    template_data['comment_edit'] = False
    template_data['show_shariff'] = True

    exercise = get_object_or_404(Exercise, pk=id)
    exercise_base = exercise.exercise_base

    template_data['exercise'] = exercise

    template_data["muscles_main_front"] = exercise_base.muscles.filter(is_front=True)
    template_data["muscles_main_back"] = exercise_base.muscles.filter(is_front=False)
    template_data["muscles_sec_front"] = exercise_base.muscles_secondary.filter(is_front=True)
    template_data["muscles_sec_back"] = exercise_base.muscles_secondary.filter(is_front=False)

    # If the user is logged in, load the log and prepare the entries for
    # rendering in the D3 chart
    entry_log = []
    chart_data = []
    if request.user.is_authenticated:
        logs = WorkoutLog.objects.filter(user=request.user, exercise=exercise)
        entry_log, chart_data = process_log_entries(logs)

    template_data['logs'] = entry_log
    template_data['json'] = chart_data
    template_data['svg_uuid'] = str(uuid.uuid4())
    template_data['cache_vary_on'] = "{}-{}".format(exercise.id, load_language().id)

    return render(request, 'exercise/view.html', template_data)


class ExerciseForm(ModelForm):
    # Redefine some fields here to set some properties
    # (some of this could be done with a crispy form helper and would be
    # a cleaner solution)
    category = ModelChoiceField(queryset=ExerciseCategory.objects.all(),
                                widget=Select())
    muscles = ModelMultipleChoiceField(queryset=Muscle.objects.all(),
                                       widget=CheckboxSelectMultiple(),
                                       required=False)

    muscles_secondary = ModelMultipleChoiceField(queryset=Muscle.objects.all(),
                                                 widget=CheckboxSelectMultiple(),
                                                 required=False)

    description = CharField(label=_('Description'),
                            widget=Textarea,
                            required=False)

    class Meta:
        model = Exercise
        widgets = {'equipment': TranslatedSelectMultiple()}
        fields = ['name_original',
                  'category',
                  'description',
                  'muscles',
                  'muscles_secondary',
                  'equipment',
                  'license',
                  'license_author']

    class Media:
        js = (settings.STATIC_URL + 'yarn/tinymce/tinymce.min.js',)

    def clean_name_original(self):
        """
        Throws a validation error if the submitted name is too similar to an existing
        exercise's name
        """
        name_original = self.cleaned_data['name_original']
        language = load_language()
        exercises = Exercise.objects.accepted() \
            .filter(language=language)
        for exercise in exercises:
            exercise_name = str(exercise)
            min_edit_dist = levenshtein(exercise_name.casefold(), name_original.casefold())
            if min_edit_dist < MIN_EDIT_DISTANCE_THRESHOLD:
                raise ValidationError(
                    _('%(name_original)s is too similar to existing exercise "%(exercise_name)s"'),
                    params={'name_original': name_original, 'exercise_name': exercise_name},
                )
        return name_original


class ExercisesEditAddView(WgerFormMixin):
    """
    Generic view to subclass from for exercise adding and editing, since they
    share all this settings
    """
    model = Exercise
    sidebar = 'exercise/form.html'
    title = ugettext_lazy('Add exercise')
    custom_js = 'wgerInitTinymce();'
    clean_html = ('description', )

    def get_form_class(self):
<<<<<<< HEAD

        class ExerciseForm(ModelForm):
            # Redefine some fields here to set some properties
            # (some of this could be done with a crispy form helper and would be
            # a cleaner solution)
            category = ModelChoiceField(queryset=ExerciseCategory.objects.all(),
                                        widget=Select())
            muscles = ModelMultipleChoiceField(queryset=Muscle.objects.all(),
                                               widget=CheckboxSelectMultiple(),
                                               required=False)

            muscles_secondary = ModelMultipleChoiceField(queryset=Muscle.objects.all(),
                                                         widget=CheckboxSelectMultiple(),
                                                         required=False)

            equipment = ModelMultipleChoiceField(queryset=Equipment.objects.all(),
                                                 widget=CheckboxSelectMultiple(),
                                                 required=False)

            description = CharField(label=_('Description'),
                                    widget=Textarea,
                                    required=False)

            class Meta:
                model = Exercise
                widgets = {'equipment': TranslatedSelectMultiple()}
                fields = ['name_original',
                          'category',
                          'description',
                          'muscles',
                          'muscles_secondary',
                          'equipment',
                          'license',
                          'license_author']

            class Media:
                js = (settings.STATIC_URL + 'yarn/tinymce/tinymce.min.js',)

=======
>>>>>>> 45ef6a6b
        return ExerciseForm

    def get_form(self, form_class=None):
        form = super(ExercisesEditAddView, self).get_form(form_class)
        exercise = self.get_form_kwargs()['instance']
        if exercise is not None:
            form.fields['category'].initial = exercise.exercise_base.category
            form.fields['equipment'].initial = exercise.exercise_base.equipment.all()
            form.fields['muscles'].initial = exercise.exercise_base.muscles.all()
            form.fields['muscles_secondary'].initial = \
                exercise.exercise_base.muscles_secondary.all()
        form.helper.layout = Layout(
            "name_original",
            "description",
            "category",
            "equipment",
            Row(
                Column('muscles', css_class='form-group col-6 mb-0'),
                Column('muscles_secondary', css_class='form-group col-6 mb-0'),
                css_class='form-row'
            ),
            Row(
                Column('license', css_class='form-group col-6 mb-0'),
                Column('license_author', css_class='form-group col-6 mb-0'),
                css_class='form-row'
            ),
        )
        return form

    def form_valid(self, form):
        exercise_base = Exercise.objects.filter(name=form.instance.name)[0].exercise_base
        exercise_base.equipment.set(form.cleaned_data['equipment'].all())
        exercise_base.muscles.set(form.cleaned_data['muscles'].all())
        exercise_base.muscles_secondary.set(form.cleaned_data['muscles_secondary'].all())

        form.instance.exercise_base = exercise_base
        form.instance.save()
        return super(ExercisesEditAddView, self).form_valid(form)


class ExerciseUpdateView(ExercisesEditAddView,
                         LoginRequiredMixin,
                         PermissionRequiredMixin,
                         UpdateView):
    """
    Generic view to update an existing exercise
    """
    permission_required = 'exercises.change_exercise'

    def get_context_data(self, **kwargs):
        context = super(ExerciseUpdateView, self).get_context_data(**kwargs)
        context['title'] = _('Edit {0}').format(self.object.name)
        return context


class ExerciseAddView(ExercisesEditAddView, LoginRequiredMixin, CreateView):
    """
    Generic view to add a new exercise
    """

    def form_valid(self, form):
        """
        Set language, author and status
        """
        form.instance.language = load_language()
        form.instance.set_author(self.request)
        existing = ExerciseBase.objects.filter(
            category=ExerciseCategory.objects.get(name=form.cleaned_data['category']))
        for elem in form.cleaned_data['equipment'].all():
            existing = existing.filter(equipment=elem)
        for elem in form.cleaned_data['muscles'].all():
            existing = existing.filter(muscles=elem)
        for elem in form.cleaned_data['muscles_secondary'].all():
            existing = existing.filter(equipment=elem)
        if not existing:
            exercise_base = ExerciseBase.objects.create(
                category=ExerciseCategory.objects.get(name=form.cleaned_data['category']))
            exercise_base.equipment.set(form.cleaned_data['equipment'].all())
            exercise_base.muscles.set(form.cleaned_data['muscles'].all())
            exercise_base.muscles_secondary.set(form.cleaned_data['muscles_secondary'].all())
        else:
            exercise_base = existing.first()

        form.instance.exercise_base = exercise_base
        form.instance.save()

        return super(ExerciseAddView, self).form_valid(form)

    def dispatch(self, request, *args, **kwargs):
        """
        Demo users can't submit exercises
        """
        if request.user.userprofile.is_temporary:
            return HttpResponseForbidden()

        return super(ExerciseAddView, self).dispatch(request, *args, **kwargs)


class ExerciseCorrectView(ExercisesEditAddView, LoginRequiredMixin, UpdateView):
    """
    Generic view to update an existing exercise
    """
    sidebar = 'exercise/form_correct.html'
    messages = _('Thank you. Once the changes are reviewed the exercise will be updated.')

    def dispatch(self, request, *args, **kwargs):
        """
        Only registered users can correct exercises
        """
        if not request.user.is_authenticated or request.user.userprofile.is_temporary:
            return HttpResponseForbidden()

        return super(ExerciseCorrectView, self).dispatch(request, *args, **kwargs)

    def get_context_data(self, **kwargs):
        context = super(ExerciseCorrectView, self).get_context_data(**kwargs)
        context['title'] = _('Correct {0}').format(self.object.name)
        return context

    def form_valid(self, form):
        """
        If the form is valid send email notifications to the site administrators.

        We don't return the super().form_valid because we don't want the data
        to be saved.
        """
        subject = 'Correction submitted for exercise #{0}'.format(self.get_object().pk)
        context = {
            'exercise': self.get_object(),
            'form_data': form.cleaned_data,
            'user': self.request.user
        }
        message = render_to_string('exercise/email_correction.tpl', context)
        mail.mail_admins(str(subject),
                         str(message),
                         fail_silently=True)

        messages.success(self.request, self.messages)
        return HttpResponseRedirect(reverse('exercise:exercise:view',
                                            kwargs={'id': self.object.id}))


class ExerciseDeleteView(WgerDeleteMixin,
                         LoginRequiredMixin,
                         PermissionRequiredMixin,
                         DeleteView):
    """
    Generic view to delete an existing exercise
    """

    model = Exercise
    fields = ('description',
              'name_original')
    success_url = reverse_lazy('exercise:exercise:overview')
    delete_message_extra = ugettext_lazy('This will delete the exercise from all workouts.')
    messages = ugettext_lazy('Successfully deleted')
    permission_required = 'exercises.delete_exercise'

    def get_context_data(self, **kwargs):
        """
        Send some additional data to the template
        """
        context = super(ExerciseDeleteView, self).get_context_data(**kwargs)
        context['title'] = _('Delete {0}?').format(self.object.name)
        return context


class PendingExerciseListView(LoginRequiredMixin, PermissionRequiredMixin, ListView):
    """
    Generic view to list all weight units
    """

    model = Exercise
    template_name = 'exercise/pending.html'
    context_object_name = 'exercise_list'
    permission_required = 'exercises.change_exercise'

    def get_queryset(self):
        """
        Only show pending exercises
        """
        return Exercise.objects.pending().order_by('-creation_date')


@permission_required('exercises.add_exercise')
def accept(request, pk):
    """
    Accepts a pending user submitted exercise and emails the user, if possible
    """
    exercise = get_object_or_404(Exercise, pk=pk)
    exercise.status = Exercise.STATUS_ACCEPTED
    exercise.save()
    exercise.send_email(request)
    messages.success(request, _('Exercise was successfully added to the general database'))

    return HttpResponseRedirect(exercise.get_absolute_url())


@permission_required('exercises.add_exercise')
def decline(request, pk):
    """
    Declines and deletes a pending user submitted exercise
    """
    exercise = get_object_or_404(Exercise, pk=pk)
    exercise.status = Exercise.STATUS_DECLINED
    exercise.save()
    messages.success(request, _('Exercise was successfully marked as rejected'))
    return HttpResponseRedirect(exercise.get_absolute_url())<|MERGE_RESOLUTION|>--- conflicted
+++ resolved
@@ -176,6 +176,10 @@
     muscles_secondary = ModelMultipleChoiceField(queryset=Muscle.objects.all(),
                                                  widget=CheckboxSelectMultiple(),
                                                  required=False)
+
+    equipment = ModelMultipleChoiceField(queryset=Equipment.objects.all(),
+                                         widget=CheckboxSelectMultiple(),
+                                         required=False)
 
     description = CharField(label=_('Description'),
                             widget=Textarea,
@@ -228,47 +232,6 @@
     clean_html = ('description', )
 
     def get_form_class(self):
-<<<<<<< HEAD
-
-        class ExerciseForm(ModelForm):
-            # Redefine some fields here to set some properties
-            # (some of this could be done with a crispy form helper and would be
-            # a cleaner solution)
-            category = ModelChoiceField(queryset=ExerciseCategory.objects.all(),
-                                        widget=Select())
-            muscles = ModelMultipleChoiceField(queryset=Muscle.objects.all(),
-                                               widget=CheckboxSelectMultiple(),
-                                               required=False)
-
-            muscles_secondary = ModelMultipleChoiceField(queryset=Muscle.objects.all(),
-                                                         widget=CheckboxSelectMultiple(),
-                                                         required=False)
-
-            equipment = ModelMultipleChoiceField(queryset=Equipment.objects.all(),
-                                                 widget=CheckboxSelectMultiple(),
-                                                 required=False)
-
-            description = CharField(label=_('Description'),
-                                    widget=Textarea,
-                                    required=False)
-
-            class Meta:
-                model = Exercise
-                widgets = {'equipment': TranslatedSelectMultiple()}
-                fields = ['name_original',
-                          'category',
-                          'description',
-                          'muscles',
-                          'muscles_secondary',
-                          'equipment',
-                          'license',
-                          'license_author']
-
-            class Media:
-                js = (settings.STATIC_URL + 'yarn/tinymce/tinymce.min.js',)
-
-=======
->>>>>>> 45ef6a6b
         return ExerciseForm
 
     def get_form(self, form_class=None):
