--- conflicted
+++ resolved
@@ -37,13 +37,8 @@
 from wger.gym.models import Gym
 
 
-<<<<<<< HEAD
 class EmailLogListView(PermissionRequiredMixin, generic.ListView):
-    '''
-=======
-class EmailLogListView(PermissionRequiredMixin, UAAwareViewMixin, generic.ListView):
     """
->>>>>>> 319e2633
     Shows a list with all sent emails
     """
 
