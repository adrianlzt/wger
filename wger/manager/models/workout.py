--- conflicted
+++ resolved
@@ -22,20 +22,17 @@
 from django.utils.translation import gettext_lazy as _
 
 # wger
-<<<<<<< HEAD
+from wger.utils.cache import (
+    cache_mapper,
+    reset_workout_canonical_form,
+)
 from wger.manager.helpers import MusclesHelper
 from wger.manager.managers import (
     WorkoutAndTemplateManager,
     WorkoutManager,
     WorkoutTemplateManager,
 )
-=======
-from wger.utils.cache import (
-    cache_mapper,
-    reset_workout_canonical_form,
-)
 
->>>>>>> 663fca94
 
 class Workout(models.Model):
     """
