#!/usr/bin/env python
# -*- coding: utf-8 -*-

# wger
from wger.settings_global import *

# Third Party
import environ

env = environ.Env(
    # set casting, default value
    DJANGO_DEBUG=(bool, False)
)

# Use 'DEBUG = True' to get more details for server errors
DEBUG = env("DJANGO_DEBUG")

ADMINS = (
    ('Your name', 'your_email@example.com'),
)
MANAGERS = ADMINS

if os.environ.get("DJANGO_DB_ENGINE"):
    DATABASES = {
        'default': {
            'ENGINE': env.str("DJANGO_DB_ENGINE"),
            'NAME': env.str("DJANGO_DB_DATABASE"),
            'USER': env.str("DJANGO_DB_USER"),
            'PASSWORD': env.str("DJANGO_DB_PASSWORD"),
            'HOST': env.str("DJANGO_DB_HOST"),
            'PORT': env.int("DJANGO_DB_PORT"),
        }
    }
else:
    DATABASES = {
        'default': {
            'ENGINE': 'django.db.backends.sqlite3',
            'NAME': '/home/wger/db/database.sqlite',
        }
    }

# Timezone for this installation. Consult settings_global.py for more information
TIME_ZONE = env.str("TIME_ZONE", 'Europe/Berlin')

# Make this unique, and don't share it with anybody.
SECRET_KEY = env.str("SECRET_KEY", 'wger-docker-supersecret-key-1234567890!@#$%^&*(-_)')

# Your reCaptcha keys
RECAPTCHA_PUBLIC_KEY = env.str('RECAPTCHA_PUBLIC_KEY', '')
RECAPTCHA_PRIVATE_KEY = env.str('RECAPTCHA_PRIVATE_KEY', '')

# The site's URL (e.g. http://www.my-local-gym.com or http://localhost:8000)
# This is needed for uploaded files and images (exercise images, etc.) to be
# properly served.
SITE_URL = env.str('SITE_URL', 'http://localhost:8000')

# Path to uploaded files
# Absolute filesystem path to the directory that will hold user-uploaded files.
MEDIA_ROOT = env.str("DJANGO_MEDIA_ROOT", '/home/wger/media')
STATIC_ROOT = env.str("DJANGO_STATIC_ROOT", '/home/wger/static')

# If you change these, adjust nginx alias definitions as well
MEDIA_URL = env.str('MEDIA_URL', '/media/')
STATIC_URL = env.str('STATIC_URL', '/static/')

LOGIN_REDIRECT_URL = env.str('LOGIN_REDIRECT_URL', '/')

# Allow all hosts to access the application. Change if used in production.
ALLOWED_HOSTS = ['*', ]

SESSION_ENGINE = "django.contrib.sessions.backends.cache"

# Configure a real backend in production
if DEBUG:
    EMAIL_BACKEND = 'django.core.mail.backends.console.EmailBackend'
if os.environ.get("ENABLE_EMAIL"):
    EMAIL_BACKEND = 'django.core.mail.backends.smtp.EmailBackend'
    EMAIL_HOST = env.str("EMAIL_HOST")
    EMAIL_PORT = env.int("EMAIL_PORT")
    EMAIL_HOST_USER = env.str("EMAIL_HOST_USER")
    EMAIL_HOST_PASSWORD = env.str("EMAIL_HOST_PASSWORD")
    EMAIL_USE_TLS = env.bool("EMAIL_USE_TLS", True)
    EMAIL_USE_SSL = env.bool("EMAIL_USE_SSL", True)
    EMAIL_TIMEOUT = 60

# Sender address used for sent emails
DEFAULT_FROM_EMAIL = env.str("FROM_EMAIL", "wger Workout Manager <wger@example.com>")
WGER_SETTINGS['EMAIL_FROM'] = DEFAULT_FROM_EMAIL
SERVER_EMAIL = DEFAULT_FROM_EMAIL
EMAIL_FROM_ADDRESS = DEFAULT_FROM_EMAIL

# Management
WGER_SETTINGS["ALLOW_REGISTRATION"] = env.bool("ALLOW_REGISTRATION", True)
WGER_SETTINGS["ALLOW_GUEST_USERS"] = env.bool("ALLOW_GUEST_USERS", True)
WGER_SETTINGS["ALLOW_UPLOAD_VIDEOS"] = env.bool("ALLOW_UPLOAD_VIDEOS", True)
WGER_SETTINGS["MIN_ACCOUNT_AGE_TO_TRUST"] = env.int("MIN_ACCOUNT_AGE_TO_TRUST", 21)  # in days
WGER_SETTINGS["EXERCISE_CACHE_TTL"] = env.int("EXERCISE_CACHE_TTL", 3600)
WGER_SETTINGS["USE_CELERY"] = env.bool("USE_CELERY", False)

# Cache
if os.environ.get("DJANGO_CACHE_BACKEND"):
    CACHES = {
        'default': {
            'BACKEND': env.str("DJANGO_CACHE_BACKEND"),
            'LOCATION': env.str("DJANGO_CACHE_LOCATION"),
            'TIMEOUT': env.int("DJANGO_CACHE_TIMEOUT"),
            'OPTIONS': {
                'CLIENT_CLASS': env.str("DJANGO_CACHE_CLIENT_CLASS"),
            }
        }
    }

# Folder for compressed CSS and JS files
COMPRESS_ROOT = STATIC_ROOT

# The site's domain as used by the email verification workflow
EMAIL_PAGE_DOMAIN = SITE_URL

#
# Django Axes
#
AXES_ENABLED = env.bool('AXES_ENABLED', True)
AXES_FAILURE_LIMIT = env.int('AXES_FAILURE_LIMIT', 10)
AXES_COOLOFF_TIME = timedelta(minutes=env.float('AXES_COOLOFF_TIME', 30))
AXES_HANDLER = env.str('AXES_HANDLER', 'axes.handlers.cache.AxesCacheHandler')

#
# Django Rest Framework SimpleJWT
#
SIMPLE_JWT['ACCESS_TOKEN_LIFETIME'] = timedelta(minutes=env.int("ACCESS_TOKEN_LIFETIME", 15))
SIMPLE_JWT['REFRESH_TOKEN_LIFETIME'] = timedelta(hours=env.int("REFRESH_TOKEN_LIFETIME", 24))
SIMPLE_JWT['SIGNING_KEY'] = env.str("SIGNING_KEY", SECRET_KEY)

#
# https://docs.djangoproject.com/en/4.1/ref/csrf/
#
<<<<<<< HEAD
CSRF_TRUSTED_ORIGINS = env.list("CSRF_TRUSTED_ORIGINS", ['http://127.0.0.1', ])

#
# Celery message queue configuration
#
CELERY_BROKER_URL = env.str("CELERY_BROKER", "redis://cache:6379/1")
CELERY_RESULT_BACKEND = env.str("CELERY_BACKEND", "redis://cache:6379/1")
=======
CSRF_TRUSTED_ORIGINS = env.list(
    "CSRF_TRUSTED_ORIGINS",
    default=['http://127.0.0.1', 'http://localhost', 'https://localhost'],
)

if env.bool('X_FORWARDED_PROTO_HEADER_SET', False):
    SECURE_PROXY_SSL_HEADER = (
        env.str('SECURE_PROXY_SSL_HEADER', 'HTTP_X_FORWARDED_PROTO'),
        'https'
    )
>>>>>>> 0ae546b4
<|MERGE_RESOLUTION|>--- conflicted
+++ resolved
@@ -45,6 +45,7 @@
 # Make this unique, and don't share it with anybody.
 SECRET_KEY = env.str("SECRET_KEY", 'wger-docker-supersecret-key-1234567890!@#$%^&*(-_)')
 
+
 # Your reCaptcha keys
 RECAPTCHA_PUBLIC_KEY = env.str('RECAPTCHA_PUBLIC_KEY', '')
 RECAPTCHA_PRIVATE_KEY = env.str('RECAPTCHA_PRIVATE_KEY', '')
@@ -83,6 +84,7 @@
     EMAIL_USE_SSL = env.bool("EMAIL_USE_SSL", True)
     EMAIL_TIMEOUT = 60
 
+
 # Sender address used for sent emails
 DEFAULT_FROM_EMAIL = env.str("FROM_EMAIL", "wger Workout Manager <wger@example.com>")
 WGER_SETTINGS['EMAIL_FROM'] = DEFAULT_FROM_EMAIL
@@ -96,6 +98,7 @@
 WGER_SETTINGS["MIN_ACCOUNT_AGE_TO_TRUST"] = env.int("MIN_ACCOUNT_AGE_TO_TRUST", 21)  # in days
 WGER_SETTINGS["EXERCISE_CACHE_TTL"] = env.int("EXERCISE_CACHE_TTL", 3600)
 WGER_SETTINGS["USE_CELERY"] = env.bool("USE_CELERY", False)
+
 
 # Cache
 if os.environ.get("DJANGO_CACHE_BACKEND"):
@@ -134,15 +137,6 @@
 #
 # https://docs.djangoproject.com/en/4.1/ref/csrf/
 #
-<<<<<<< HEAD
-CSRF_TRUSTED_ORIGINS = env.list("CSRF_TRUSTED_ORIGINS", ['http://127.0.0.1', ])
-
-#
-# Celery message queue configuration
-#
-CELERY_BROKER_URL = env.str("CELERY_BROKER", "redis://cache:6379/1")
-CELERY_RESULT_BACKEND = env.str("CELERY_BACKEND", "redis://cache:6379/1")
-=======
 CSRF_TRUSTED_ORIGINS = env.list(
     "CSRF_TRUSTED_ORIGINS",
     default=['http://127.0.0.1', 'http://localhost', 'https://localhost'],
@@ -153,4 +147,9 @@
         env.str('SECURE_PROXY_SSL_HEADER', 'HTTP_X_FORWARDED_PROTO'),
         'https'
     )
->>>>>>> 0ae546b4
+
+#
+# Celery message queue configuration
+#
+CELERY_BROKER_URL = env.str("CELERY_BROKER", "redis://cache:6379/1")
+CELERY_RESULT_BACKEND = env.str("CELERY_BACKEND", "redis://cache:6379/1")