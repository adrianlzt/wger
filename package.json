--- conflicted
+++ resolved
@@ -21,18 +21,6 @@
   "devDependencies": {
     "@petervanderdoes/gulp-flake8": "^1.1.0",
     "@petervanderdoes/gulp-isort": "^1.1.0",
-<<<<<<< HEAD
-    "eslint": "^3.3.1",
-    "eslint-config-airbnb-base": "^5.0.2",
-    "eslint-plugin-import": "^1.13.0",
-    "eslint-plugin-jsx-a11y": "^2.1.0",
-    "eslint-plugin-react": "^6.1.2",
-    "gulp": "^3.9.1",
-    "gulp-eslint": "^3.0.1"
-  },
-  "dependencies": {
-    "bower": "^1.8.0"
-=======
     "eslint": "^6.0.0",
     "eslint-config-airbnb-base": "^14.2.0",
     "eslint-plugin-import": "^2.21.2",
@@ -43,6 +31,5 @@
   },
   "dependencies": {
     "bower": "^1.8.8"
->>>>>>> 781640fa
   }
 }